# IDE
.idea/
.vscode/
.DS_Store

# Python
__pycache__/
*.py[cod]
*.pyo
*.pyd
.Python
build/
dist/
*.egg-info/
.eggs/
*.egg

# Virtual environments
<<<<<<< HEAD
.venv/
.env
.env
.env.*

# AI/ML & LangGraph
*.pkl
*.pickle
*.model
*.weights
*.ckpt
*.pth
*.bin
wandb/
mlruns/
.mlflow/

# Logs
*.log
logs/

# Temporary files
*.tmp
*.temp
=======
.venv

.env
>>>>>>> d9fc65f7
<|MERGE_RESOLUTION|>--- conflicted
+++ resolved
@@ -16,7 +16,7 @@
 *.egg
 
 # Virtual environments
-<<<<<<< HEAD
+
 .venv/
 .env
 .env
@@ -40,9 +40,3 @@
 
 # Temporary files
 *.tmp
-*.temp
-=======
-.venv
-
-.env
->>>>>>> d9fc65f7
