--- conflicted
+++ resolved
@@ -1,6 +1,5 @@
-<<<<<<< HEAD
 from typing import Optional, Any, Dict
-=======
+
 """
 LangGraph/AsyncFlow Integration: bridge AsyncFlow tasks and LangChain tools
 with built-in retries, backoff, and timeouts.
@@ -26,15 +25,23 @@
 from langgraph.prebuilt import ToolNode
 from pydantic import BaseModel, Field
 from functools import wraps
-from typing import Annotated, Any, Callable, Dict, List, Optional, Sequence, Tuple, Literal
+from typing import (
+	Annotated,
+	Any,
+	Callable,
+	Dict,
+	List,
+	Optional,
+	Sequence,
+	Tuple,
+	Literal,
+)
 
 from langchain_core.tools import BaseTool, tool
 from radical.asyncflow import WorkflowEngine
 from radical.asyncflow.workflow_manager import BaseExecutionBackend
 
-from flowgentic.llm_providers import ChatLLMProvider
 from flowgentic.langGraph.memory import MemoryManager, MemoryConfig, MemoryEnabledState
->>>>>>> 51369697
 import logging
 
 from radical.asyncflow.workflow_manager import BaseExecutionBackend, WorkflowEngine
@@ -70,7 +77,6 @@
 		return self
 
 	async def __aexit__(self, exc_type, exc, tb):
-<<<<<<< HEAD
 		logger.info("Shutting down WorkflowEngine")
 		if exc_type:
 			logger.warning(
@@ -78,238 +84,4 @@
 			)
 		if self.flow:
 			await self.flow.shutdown()
-		logger.info("WorkflowEngine shutdown complete")
-=======
-		await self.flow.shutdown()
-
-	# TOOLS SECTION
-	def asyncflow_tool(
-		self,
-		func: Optional[Callable] = None,
-		*,
-		retry: Optional[RetryConfig] = None,
-	) -> Callable:
-		"""Decorator to register an async function as AsyncFlow task and LangChain tool.
-
-		Can be used with or without arguments:
-		    @integration.asyncflow_tool
-		    async def f(...): ...
-
-		    @integration.asyncflow_tool(retry=RetryConfig(...))
-		    async def f(...): ...
-		"""
-
-		def decorate(f: Callable) -> Callable:
-			asyncflow_func = self.flow.function_task(f)
-			retry_cfg = retry or self.default_retry
-
-			@wraps(f)
-			async def wrapper(*args, **kwargs):
-				async def _call():
-					future = asyncflow_func(*args, **kwargs)
-					return await future
-
-				return await _retry_async(_call, retry_cfg, name=f.__name__)
-
-			langraph_tool = tool(wrapper)
-			return langraph_tool
-
-		if func is not None:
-			return decorate(func)
-		return decorate
-
-	async def render_graph(
-		self,
-		app: CompiledStateGraph,
-		file_name: str = f"workflow_graph_{uuid.uuid4()}.png",
-	):
-		await asyncio.to_thread(app.get_graph().draw_png, file_name)
-
-	@staticmethod
-	async def needs_tool_invokation(state: BaseLLMAgentState) -> str:
-		last_message = state.messages[-1]
-		if (
-			hasattr(last_message, "tool_calls") and last_message.tool_calls
-		):  # Ensuring there is a tool call attr and is not empty
-			return "true"
-		return "false"
-
-	# Synthesizer node
-	@staticmethod
-	def structured_final_response(
-		llm: BaseChatModel, response_schema: type, graph_state_schema: type
-	):
-		formatter_llm = llm.with_structured_output(response_schema)
-
-		async def response_structurer(current_graph_state):
-			result = await formatter_llm.ainvoke(current_graph_state.messages)
-			payload = result.model_dump() if hasattr(result, 'model_dump') else dict(result)
-			return graph_state_schema(messages=[AIMessage(content=json.dumps(payload))])
-
-		return response_structurer
-
-
-class MemoryEnabledLangGraphIntegration(LangGraphIntegration):
-	"""Enhanced LangGraph integration with memory management capabilities.
-
-	Extends the base integration with memory-aware operations for enhanced
-	agent capabilities and conversation continuity.
-	"""
-
-	def __init__(
-		self,
-		backend: BaseExecutionBackend,
-		memory_manager: MemoryManager,
-		llm: Optional[BaseChatModel] = None,
-		default_retry: Optional[RetryConfig] = None
-	):
-		super().__init__(backend, default_retry)
-		self.memory_manager = memory_manager
-		self.llm = llm
-
-	async def invoke_with_memory(
-		self,
-		state: MemoryEnabledState,
-		user_id: str,
-		tools: List[Callable] = None
-	) -> MemoryEnabledState:
-		"""Enhanced invocation with memory context integration."""
-		# Get relevant memory context
-		last_message = state.messages[-1] if state.messages else None
-		query = last_message.content if last_message and hasattr(last_message, 'content') else ""
-		memory_context = await self.memory_manager.get_relevant_context(
-			user_id=user_id,
-			query=str(query) if query else ""
-
-		)
-
-		# Update state with memory context
-		enhanced_state = state.model_copy(update={"memory_context": memory_context})
-
-		# Add interaction to memory
-		await self.memory_manager.add_interaction(
-			user_id=user_id,
-			messages=state.messages,
-			metadata={"tool_calls": len(state.messages)}
-		)
-
-		return enhanced_state
-
-	@staticmethod
-	async def needs_tool_invokation_with_memory(
-		state: MemoryEnabledState,
-		memory_manager: MemoryManager,
-		user_id: str
-	) -> str:
-		"""Memory-aware tool invocation decision making."""
-		last_message = state.messages[-1]
-
-		# Check if we need tools based on memory context
-		if hasattr(last_message, "tool_calls") and last_message.tool_calls:
-			return "true"
-
-		# Basic fallback to standard logic
-		return await LangGraphIntegration.needs_tool_invokation(
-			BaseLLMAgentState(messages=state.messages)
-		)
-
-	@staticmethod
-	def structured_final_response_with_memory(
-		llm: BaseChatModel,
-		response_schema: type,
-		graph_state_schema: type,
-		memory_manager: MemoryManager
-	):
-		"""Enhanced structured response with memory context integration."""
-		formatter_llm = llm.with_structured_output(response_schema)
-
-		async def response_structurer(current_graph_state: MemoryEnabledState):
-			# Get memory context to inform response
-			user_id = current_graph_state.user_id
-			memory_context = await memory_manager.get_relevant_context(user_id)
-
-			# Use memory context in response generation
-			enhanced_messages = current_graph_state.messages.copy()
-
-			# Add relevant memories to context if needed
-			if memory_context.get("memory_stats", {}).get("total_messages", 0) > 0:
-				context_message = f"Recent conversation: {memory_context['memory_stats']['total_messages']} messages"
-				enhanced_messages.insert(0, AIMessage(content=context_message))
-
-			result = await formatter_llm.ainvoke(enhanced_messages)
-			payload = result.model_dump() if hasattr(result, 'model_dump') else result
-			return graph_state_schema(messages=[AIMessage(content=json.dumps(payload))])
-
-		return response_structurer
-
-
-def create_memory_enabled_graph(
-	integration: MemoryEnabledLangGraphIntegration,
-	memory_manager: MemoryManager,
-	tools: List[Callable],
-	llm: Optional[BaseChatModel] = None
-):
-	"""Create a memory-enabled LangGraph workflow."""
-
-	async def memory_enhanced_chatbot(state: MemoryEnabledState):
-		"""Memory-enhanced chatbot node."""
-		user_id = state.user_id
-
-		# Add interaction to memory
-		await memory_manager.add_interaction(
-			user_id=user_id,
-			messages=state.messages
-		)
-
-		# Use memory-enhanced LLM invocation
-		enhanced_state = await integration.invoke_with_memory(state, user_id, tools)
-		return enhanced_state
-
-	async def memory_context_provider(state: MemoryEnabledState):
-		"""Provide memory context for next steps."""
-		user_id = state.user_id
-		memory_context = await memory_manager.get_relevant_context(user_id)
-		return {"memory_context": memory_context}
-
-	# Build graph with memory nodes
-	workflow = StateGraph(MemoryEnabledState)
-	workflow.add_node("memory_context", memory_context_provider)
-	workflow.add_node("chatbot", memory_enhanced_chatbot)
-	workflow.add_node("tools", ToolNode(tools))
-
-	workflow.add_edge(START, "memory_context")
-	workflow.add_edge("memory_context", "chatbot")
-	workflow.add_conditional_edges(
-		"chatbot",
-		lambda s: integration.needs_tool_invokation_with_memory(s, memory_manager, s.user_id),
-		{"true": "tools", "false": END}
-	)
-	workflow.add_edge("tools", "chatbot")
-
-	return workflow.compile()
-
-
-# Minimal usage example (not executed):
-"""
-# Setup with memory and summarization
-memory_config = MemoryConfig(
-    max_short_term_messages=50,
-    short_term_strategy="summarize",
-    enable_summarization=True
-)
-memory_manager = MemoryManager(memory_config, llm=llm)  # Pass LLM for summarization
-
-# Enhanced integration
-integration = MemoryEnabledLangGraphIntegration(backend, memory_manager, llm=llm)
-
-# Create memory-enabled graph
-app = create_memory_enabled_graph(integration, memory_manager, tools, llm=llm)
-
-# Use with user context
-config = {"configurable": {"thread_id": "1", "user_id": "user123"}}
-result = app.invoke(
-    {"messages": [HumanMessage(content="Hello")], "user_id": "user123"},
-    config=config
-)
-"""
->>>>>>> 51369697
+		logger.info("WorkflowEngine shutdown complete")