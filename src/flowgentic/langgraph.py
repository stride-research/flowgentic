"""
LangGraph/AsyncFlow Integration: bridge AsyncFlow tasks and LangChain tools
with built-in retries, backoff, and timeouts.

Key features:
- Define AsyncFlow tasks with `@flow.function_task`
- Expose as LangChain tools via `@integration.asyncflow_tool(...)`
- Sensible defaults for fault tolerance (no config required)
"""

import asyncio
import contextlib
import random
from pydantic import BaseModel, Field
from functools import wraps
from typing import Any, Callable, Optional, Sequence, Tuple

from langchain_core.tools import tool
from radical.asyncflow import WorkflowEngine


<<<<<<< HEAD
@dataclass
class RetryConfig:
	"""Configuration for retry/backoff and timeouts.

	Attributes:
	    max_attempts: Total attempts including the first try.
	    base_backoff_sec: Base delay used for exponential backoff.
	    max_backoff_sec: Upper bound for backoff delay.
	    jitter: Randomization factor [0.0-1.0] applied to backoff.
	    timeout_sec: Per-attempt timeout (None disables timeout).
	    retryable_exceptions: Tuple of exception classes considered transient.
	    raise_on_failure: If True, raise after final failure; otherwise return an error payload.
	"""

	max_attempts: int = 3
	base_backoff_sec: float = 0.5
	max_backoff_sec: float = 8.0
	jitter: float = 0.25
	timeout_sec: Optional[float] = 30.0
	retryable_exceptions: Tuple[type, ...] = ()
	raise_on_failure: bool = True
=======
class RetryConfig(BaseModel):
    """Configuration for retry/backoff and timeouts.

    Attributes:
        max_attempts: Total attempts including the first try.
        base_backoff_sec: Base delay used for exponential backoff.
        max_backoff_sec: Upper bound for backoff delay.
        jitter: Randomization factor [0.0-1.0] applied to backoff.
        timeout_sec: Per-attempt timeout (None disables timeout).
        retryable_exceptions: Tuple of exception classes considered transient.
        raise_on_failure: If True, raise after final failure; otherwise return an error payload.
    """

    max_attempts: int = Field(default=3, description="Total attempts including the first try")
    base_backoff_sec: float = Field(default=0.5, description="Base delay used for exponential backoff")
    max_backoff_sec: float = Field(default=8.0, description="Upper bound for backoff delay")
    jitter: float = Field(default=0.25, description="Randomization factor [0.0-1.0] applied to backoff")
    timeout_sec: Optional[float] = Field(default=30.0, description="Per-attempt timeout (None disables timeout)")
    retryable_exceptions: Tuple[type, ...] = Field(default=(), description="Tuple of exception classes considered transient")
    raise_on_failure: bool = Field(default=True, description="If True, raise after final failure; otherwise return an error payload")
>>>>>>> cf1eab9e


def _default_retryable_exceptions() -> Tuple[type, ...]:
	"""Build a tuple of retryable exception types available in this runtime.

	Keeps imports optional to avoid hard dependencies.
	"""
	ex: list[type] = [asyncio.TimeoutError, TimeoutError, ConnectionError, OSError]
	# Try to include httpx timeouts if present
	try:
		import httpx  # type: ignore

		ex.extend(
			[
				httpx.ConnectError,
				httpx.ReadTimeout,
				httpx.WriteError,
				httpx.RemoteProtocolError,
			]
		)
	except Exception:
		pass
	# Try to include aiohttp timeouts if present
	try:
		import aiohttp  # type: ignore

		ex.extend(
			[
				aiohttp.ClientConnectionError,
				aiohttp.ServerTimeoutError,
			]
		)
	except Exception:
		pass
	return tuple(set(ex))


async def _retry_async(call: Callable[[], Any], config: RetryConfig, name: str) -> Any:
	"""Retry a no-arg async call with exponential backoff + jitter and timeout.

	Args:
	    call: An async function with no args that performs the operation.
	    config: Retry configuration.
	    name: Identifier for logging/telemetry context.
	"""
	retryable_types: Tuple[type, ...] = (
		config.retryable_exceptions or _default_retryable_exceptions()
	)

	last_exc: Optional[BaseException] = None
	for attempt in range(1, max(1, config.max_attempts) + 1):
		try:
			if config.timeout_sec is not None and config.timeout_sec > 0:
				async with asyncio.timeout(config.timeout_sec):
					return await call()
			else:
				return await call()
		except Exception as e:  # pylint: disable=broad-except
			last_exc = e
			is_retryable = isinstance(e, retryable_types)
			is_last = attempt >= max(1, config.max_attempts)
			if not is_retryable or is_last:
				if config.raise_on_failure:
					raise
				# Structured error payload for callers that prefer to continue
				return {
					"tool": name,
					"status": "error",
					"attempts": attempt,
					"retryable": bool(is_retryable),
					"error_type": type(e).__name__,
					"error": str(e),
				}

			# Compute backoff with jitter
			backoff = min(
				config.max_backoff_sec, config.base_backoff_sec * (2 ** (attempt - 1))
			)
			if config.jitter:
				# jitter within +/- jitter * backoff
				delta = backoff * config.jitter
				backoff = max(0.0, backoff + random.uniform(-delta, delta))
			await asyncio.sleep(backoff)

	# Defensive: if the loop ends unexpectedly, raise last_exc if present
	if last_exc:
		raise last_exc
	return None


class LangGraphIntegration:
	"""Integration between AsyncFlow WorkflowEngine and LangChain tools.

	Provides decorator helpers that register AsyncFlow tasks and wrap them
	as LangChain tools with robust retry/backoff and timeout handling.
	"""

	def __init__(
		self, flow: WorkflowEngine, default_retry: Optional[RetryConfig] = None
	):
		self.flow = flow
		self.default_retry = default_retry or RetryConfig()

	def asyncflow_tool(
		self,
		func: Optional[Callable] = None,
		*,
		retry: Optional[RetryConfig] = None,
	) -> Callable:
		"""Decorator to register an async function as AsyncFlow task and LangChain tool.

		Can be used with or without arguments:
		    @integration.asyncflow_tool
		    async def f(...): ...

		    @integration.asyncflow_tool(retry=RetryConfig(...))
		    async def f(...): ...
		"""

		def decorate(f: Callable) -> Callable:
			asyncflow_func = self.flow.function_task(f)
			retry_cfg = retry or self.default_retry

			@wraps(f)
			async def wrapper(*args, **kwargs):
				async def _call():
					future = asyncflow_func(*args, **kwargs)
					return await future

				return await _retry_async(_call, retry_cfg, name=f.__name__)

			return tool(
				wrapper
			)  # Wrapping the wrapper in 'tool()' in order to be used with Langchain's agents

		if func is not None:
			return decorate(func)
		return decorate


# Minimal usage example (not executed):
"""
# integration = LangGraphIntegration(flow)
#
# @integration.asyncflow_tool
# async def get_weather(city: str) -> str:
#     await asyncio.sleep(0.5)
#     return f"Weather in {city} is sunny"
#
# tools = [get_weather]
"""<|MERGE_RESOLUTION|>--- conflicted
+++ resolved
@@ -19,29 +19,6 @@
 from radical.asyncflow import WorkflowEngine
 
 
-<<<<<<< HEAD
-@dataclass
-class RetryConfig:
-	"""Configuration for retry/backoff and timeouts.
-
-	Attributes:
-	    max_attempts: Total attempts including the first try.
-	    base_backoff_sec: Base delay used for exponential backoff.
-	    max_backoff_sec: Upper bound for backoff delay.
-	    jitter: Randomization factor [0.0-1.0] applied to backoff.
-	    timeout_sec: Per-attempt timeout (None disables timeout).
-	    retryable_exceptions: Tuple of exception classes considered transient.
-	    raise_on_failure: If True, raise after final failure; otherwise return an error payload.
-	"""
-
-	max_attempts: int = 3
-	base_backoff_sec: float = 0.5
-	max_backoff_sec: float = 8.0
-	jitter: float = 0.25
-	timeout_sec: Optional[float] = 30.0
-	retryable_exceptions: Tuple[type, ...] = ()
-	raise_on_failure: bool = True
-=======
 class RetryConfig(BaseModel):
     """Configuration for retry/backoff and timeouts.
 
@@ -62,7 +39,6 @@
     timeout_sec: Optional[float] = Field(default=30.0, description="Per-attempt timeout (None disables timeout)")
     retryable_exceptions: Tuple[type, ...] = Field(default=(), description="Tuple of exception classes considered transient")
     raise_on_failure: bool = Field(default=True, description="If True, raise after final failure; otherwise return an error payload")
->>>>>>> cf1eab9e
 
 
 def _default_retryable_exceptions() -> Tuple[type, ...]:
