"""
LangGraph/AsyncFlow Integration: bridge AsyncFlow tasks and LangChain tools
with built-in retries, backoff, and timeouts.

Key features:
- Define AsyncFlow tasks with `@flow.function_task`
- Expose as LangChain tools via `@integration.asyncflow_tool(...)`
- Sensible defaults for fault tolerance (no config required)
"""

import asyncio
import contextlib
import random
from pydantic import BaseModel, Field
from functools import wraps
from typing import Any, Callable, Optional, Sequence, Tuple

from langchain_core.tools import tool
from radical.asyncflow import WorkflowEngine


class RetryConfig(BaseModel):
    """Configuration for retry/backoff and timeouts.

    Attributes:
        max_attempts: Total attempts including the first try.
        base_backoff_sec: Base delay used for exponential backoff.
        max_backoff_sec: Upper bound for backoff delay.
        jitter: Randomization factor [0.0-1.0] applied to backoff.
        timeout_sec: Per-attempt timeout (None disables timeout).
        retryable_exceptions: Tuple of exception classes considered transient.
        raise_on_failure: If True, raise after final failure; otherwise return an error payload.
    """

    max_attempts: int = Field(default=3, description="Total attempts including the first try")
    base_backoff_sec: float = Field(default=0.5, description="Base delay used for exponential backoff")
    max_backoff_sec: float = Field(default=8.0, description="Upper bound for backoff delay")
    jitter: float = Field(default=0.25, description="Randomization factor [0.0-1.0] applied to backoff")
    timeout_sec: Optional[float] = Field(default=30.0, description="Per-attempt timeout (None disables timeout)")
    retryable_exceptions: Tuple[type, ...] = Field(default=(), description="Tuple of exception classes considered transient")
    raise_on_failure: bool = Field(default=True, description="If True, raise after final failure; otherwise return an error payload")


def _default_retryable_exceptions() -> Tuple[type, ...]:
	"""Build a tuple of retryable exception types available in this runtime.

	Keeps imports optional to avoid hard dependencies.
	"""
	ex: list[type] = [asyncio.TimeoutError, TimeoutError, ConnectionError, OSError]
	# Try to include httpx timeouts if present
	try:
		import httpx  # type: ignore

		ex.extend(
			[
				httpx.ConnectError,
				httpx.ReadTimeout,
				httpx.WriteError,
				httpx.RemoteProtocolError,
			]
		)
	except Exception:
		pass
	# Try to include aiohttp timeouts if present
	try:
		import aiohttp  # type: ignore

		ex.extend(
			[
				aiohttp.ClientConnectionError,
				aiohttp.ServerTimeoutError,
			]
		)
	except Exception:
		pass
	return tuple(set(ex))


async def _retry_async(call: Callable[[], Any], config: RetryConfig, name: str) -> Any:
<<<<<<< HEAD
    """Retry a no-arg async call with exponential backoff + jitter and timeout.

    Args:
        call: An async function with no args that performs the operation.
        config: Retry configuration.
        name: Identifier for logging/telemetry context.
    """
    retryable_types: Tuple[type, ...] = config.retryable_exceptions or _default_retryable_exceptions()

    last_exc: Optional[BaseException] = None
    for attempt in range(1, max(1, config.max_attempts) + 1):
        try:
            if config.timeout_sec is not None and config.timeout_sec > 0:
                return await asyncio.wait_for(call(), timeout=config.timeout_sec)
            else:
                return await call()
        except Exception as e:  # pylint: disable=broad-except
            last_exc = e
            is_retryable = isinstance(e, retryable_types)
            is_last = attempt >= max(1, config.max_attempts)
            if not is_retryable or is_last:
                if config.raise_on_failure:
                    raise
                # Structured error payload for callers that prefer to continue
                return {
                    "tool": name,
                    "status": "error",
                    "attempts": attempt,
                    "retryable": bool(is_retryable),
                    "error_type": type(e).__name__,
                    "error": str(e),
                }

            # Compute backoff with jitter
            backoff = min(config.max_backoff_sec, config.base_backoff_sec * (2 ** (attempt - 1)))
            if config.jitter:
                # jitter within +/- jitter * backoff
                delta = backoff * config.jitter
                backoff = max(0.0, backoff + random.uniform(-delta, delta))
            await asyncio.sleep(backoff)

    # Defensive: if the loop ends unexpectedly, raise last_exc if present
    if last_exc:
        raise last_exc
    return None
=======
	"""Retry a no-arg async call with exponential backoff + jitter and timeout.

	Args:
	    call: An async function with no args that performs the operation.
	    config: Retry configuration.
	    name: Identifier for logging/telemetry context.
	"""
	retryable_types: Tuple[type, ...] = (
		config.retryable_exceptions or _default_retryable_exceptions()
	)

	last_exc: Optional[BaseException] = None
	for attempt in range(1, max(1, config.max_attempts) + 1):
		try:
			if config.timeout_sec is not None and config.timeout_sec > 0:
				async with asyncio.timeout(config.timeout_sec):
					return await call()
			else:
				return await call()
		except Exception as e:  # pylint: disable=broad-except
			last_exc = e
			is_retryable = isinstance(e, retryable_types)
			is_last = attempt >= max(1, config.max_attempts)
			if not is_retryable or is_last:
				if config.raise_on_failure:
					raise
				# Structured error payload for callers that prefer to continue
				return {
					"tool": name,
					"status": "error",
					"attempts": attempt,
					"retryable": bool(is_retryable),
					"error_type": type(e).__name__,
					"error": str(e),
				}

			# Compute backoff with jitter
			backoff = min(
				config.max_backoff_sec, config.base_backoff_sec * (2 ** (attempt - 1))
			)
			if config.jitter:
				# jitter within +/- jitter * backoff
				delta = backoff * config.jitter
				backoff = max(0.0, backoff + random.uniform(-delta, delta))
			await asyncio.sleep(backoff)

	# Defensive: if the loop ends unexpectedly, raise last_exc if present
	if last_exc:
		raise last_exc
	return None
>>>>>>> 633ad441


class LangGraphIntegration:
	"""Integration between AsyncFlow WorkflowEngine and LangChain tools.

	Provides decorator helpers that register AsyncFlow tasks and wrap them
	as LangChain tools with robust retry/backoff and timeout handling.
	"""

	def __init__(
		self, flow: WorkflowEngine, default_retry: Optional[RetryConfig] = None
	):
		self.flow = flow
		self.default_retry = default_retry or RetryConfig()

	def asyncflow_tool(
		self,
		func: Optional[Callable] = None,
		*,
		retry: Optional[RetryConfig] = None,
	) -> Callable:
		"""Decorator to register an async function as AsyncFlow task and LangChain tool.

		Can be used with or without arguments:
		    @integration.asyncflow_tool
		    async def f(...): ...

		    @integration.asyncflow_tool(retry=RetryConfig(...))
		    async def f(...): ...
		"""

		def decorate(f: Callable) -> Callable:
			asyncflow_func = self.flow.function_task(f)
			retry_cfg = retry or self.default_retry

			@wraps(f)
			async def wrapper(*args, **kwargs):
				async def _call():
					future = asyncflow_func(*args, **kwargs)
					return await future

				return await _retry_async(_call, retry_cfg, name=f.__name__)

			return tool(
				wrapper
			)  # Wrapping the wrapper in 'tool()' in order to be used with Langchain's agents

		if func is not None:
			return decorate(func)
		return decorate


# Minimal usage example (not executed):
"""
# integration = LangGraphIntegration(flow)
#
# @integration.asyncflow_tool
# async def get_weather(city: str) -> str:
#     await asyncio.sleep(0.5)
#     return f"Weather in {city} is sunny"
#
# tools = [get_weather]
"""<|MERGE_RESOLUTION|>--- conflicted
+++ resolved
@@ -77,53 +77,6 @@
 
 
 async def _retry_async(call: Callable[[], Any], config: RetryConfig, name: str) -> Any:
-<<<<<<< HEAD
-    """Retry a no-arg async call with exponential backoff + jitter and timeout.
-
-    Args:
-        call: An async function with no args that performs the operation.
-        config: Retry configuration.
-        name: Identifier for logging/telemetry context.
-    """
-    retryable_types: Tuple[type, ...] = config.retryable_exceptions or _default_retryable_exceptions()
-
-    last_exc: Optional[BaseException] = None
-    for attempt in range(1, max(1, config.max_attempts) + 1):
-        try:
-            if config.timeout_sec is not None and config.timeout_sec > 0:
-                return await asyncio.wait_for(call(), timeout=config.timeout_sec)
-            else:
-                return await call()
-        except Exception as e:  # pylint: disable=broad-except
-            last_exc = e
-            is_retryable = isinstance(e, retryable_types)
-            is_last = attempt >= max(1, config.max_attempts)
-            if not is_retryable or is_last:
-                if config.raise_on_failure:
-                    raise
-                # Structured error payload for callers that prefer to continue
-                return {
-                    "tool": name,
-                    "status": "error",
-                    "attempts": attempt,
-                    "retryable": bool(is_retryable),
-                    "error_type": type(e).__name__,
-                    "error": str(e),
-                }
-
-            # Compute backoff with jitter
-            backoff = min(config.max_backoff_sec, config.base_backoff_sec * (2 ** (attempt - 1)))
-            if config.jitter:
-                # jitter within +/- jitter * backoff
-                delta = backoff * config.jitter
-                backoff = max(0.0, backoff + random.uniform(-delta, delta))
-            await asyncio.sleep(backoff)
-
-    # Defensive: if the loop ends unexpectedly, raise last_exc if present
-    if last_exc:
-        raise last_exc
-    return None
-=======
 	"""Retry a no-arg async call with exponential backoff + jitter and timeout.
 
 	Args:
@@ -174,7 +127,6 @@
 	if last_exc:
 		raise last_exc
 	return None
->>>>>>> 633ad441
 
 
 class LangGraphIntegration:
