from datetime import datetime
import os
import sys
from typing import Dict, List, Any

from pydantic import BaseModel

from .schemas import GraphExecutionReport, NodeExecutionRecord
from flowgentic.settings.extract_settings import APP_SETTINGS
import logging

logger = logging.getLogger(__name__)


class ReportGenerator:
	def __init__(
		self,
		final_state: BaseModel,
		records: Dict[str, NodeExecutionRecord],
		start_time,
	) -> None:
		self._start_time = start_time
		self._final_state = final_state
		self._records = records
		self._records_values = list(self._records.values())

	def _node_was_visited(self, node_name):
		"""
		Args:
			- node_name: name of one node in the graph (without postfix)
		"""
		if len(self.categorized_records[node_name]) == 0:
			return False
		return True

	def _create_categorized_nodes(self, all_nodes: List[str]):
		print(
			f"ALL NODES ARE: {all_nodes}, recorded nodes are: {list(self._records.keys())}"
		)
		self.categorized_records = {key: [] for key in all_nodes}
<<<<<<< HEAD
		for record_key in list(self._records.keys()):
			cleaned_record_value = self._records[record_key]
			
			# Find which node this record belongs to by checking if record_key starts with node_name
			# Record keys are formatted as: {node_name}_{timestamp}
			matched_node = None
			for node_name in all_nodes:
				if record_key.startswith(f"{node_name}_"):
					matched_node = node_name
					break
			
			# If no match found, try the old method (split by first underscore)
			if matched_node is None:
				cleaned_record_key = record_key.split("_")[0]
				if cleaned_record_key in self.categorized_records:
					matched_node = cleaned_record_key
			
			# Add record to the matched node's list
			if matched_node:
				self.categorized_records[matched_node].append(cleaned_record_value)
			else:
				logger.warning(
					f"Could not match record key '{record_key}' to any node in {all_nodes}"
				)
		
		return self.categorized_records

	def _has_memory_features(self) -> bool:
		"""Check if the workflow uses memory features."""
		if self._final_state is None:
			return False
		
		return (
			hasattr(self._final_state, "memory_stats")
			or hasattr(self._final_state, "memory_operations")
			or hasattr(self._final_state, "memory_context")
		)

	def _extract_memory_stats(self) -> Dict[str, Any]:
		"""Extract memory statistics from final state."""
		if not self._has_memory_features():
			return {}

		memory_info: Dict[str, Any] = {}
		
		# Extract memory_stats if present
		memory_stats_obj = getattr(self._final_state, "memory_stats", None)
		if memory_stats_obj:
			memory_info.update(
				{
					"total_messages": getattr(memory_stats_obj, "total_messages", 0),
					"memory_efficiency": getattr(memory_stats_obj, "memory_efficiency", 0),
					"average_importance": getattr(
						memory_stats_obj, "average_importance", 0
					),
					"system_messages": getattr(memory_stats_obj, "system_messages", 0),
					"human_messages": getattr(memory_stats_obj, "human_messages", 0),
					"ai_messages": getattr(memory_stats_obj, "ai_messages", 0),
					"interaction_count": getattr(memory_stats_obj, "interaction_count", 0),
				}
			)

		# Extract memory_operations if present
		memory_operations = getattr(self._final_state, "memory_operations", None)
		if memory_operations:
			memory_info["operations"] = memory_operations

		# Extract memory_context if present
		memory_context = getattr(self._final_state, "memory_context", None)
		if memory_context and isinstance(memory_context, dict):
			memory_stats_dict = memory_context.get("memory_stats", {})
			if memory_stats_dict:
				memory_info["config"] = memory_stats_dict.get("config", {})

		return memory_info

	def generate_report(self, all_nodes: List[str]):
=======
		for record in list(self._records.keys()):
			cleaned_record_value = self._records[record]
			cleaned_record_key = record.rsplit("_", 1)[0]
			self.categorized_records[cleaned_record_key].append(cleaned_record_value)
		return self.categorized_records

	def generate_report(self, all_nodes: List[str], dir_to_write: str):
>>>>>>> b6fce19d
		"""Generates a human-readable Markdown report of the entire graph execution."""
		# Initialization procedures
		self._create_categorized_nodes(all_nodes=all_nodes)

		end_time = datetime.now()

		# Calculate aggregate statistics
		total_tokens = sum(
			(r.token_usage.total_tokens if r.token_usage else 0)
			for r in self._records_values
		)
		total_tool_calls = sum(len(r.tool_calls) for r in self._records_values)
		total_tool_executions = sum(
			len(r.tool_executions) for r in self._records_values
		)
		total_messages = (
			self._records_values[-1].total_messages_after if self._records_values else 0
		)
		models_used = list(
			set(
				r.model_metadata.model_name
				for r in self._records_values
				if r.model_metadata and r.model_metadata.model_name
			)
		)

		# Handle case where final_state might be None (e.g., when some nodes aren't introspected)
		final_state_dict = None
		if self._final_state is not None:
			if hasattr(self._final_state, "model_dump"):
				final_state_dict = self._final_state.model_dump()
			elif isinstance(self._final_state, dict):
				final_state_dict = self._final_state
			else:
				logger.warning(
					f"Final state: {self._final_state} with type: {type(self._final_state)} cant be accesed for attribute extraction"
				)
		logger.debug(f"Final state 123123 is: {final_state_dict}")

		report_data = GraphExecutionReport(
			graph_start_time=self._start_time,
			graph_end_time=end_time,
			total_duration_seconds=round(
				(end_time - self._start_time).total_seconds(), 4
			),
			node_records=self._records_values,
			final_state=final_state_dict,
			total_tokens_used=total_tokens,
			total_tool_calls=total_tool_calls,
			total_tool_executions=total_tool_executions,
			total_messages=total_messages,
			models_used=models_used,
		)
		output_path = (
			dir_to_write
			+ "/"
			+ APP_SETTINGS["agent_execution"]["execution_summary_path"]
		)
		with open(output_path, "w", encoding="utf-8") as f:
			f.write(f"# 📊 LangGraph Execution Report\n\n")
			f.write(
				f"**Generated on:** `{report_data.graph_start_time.strftime('%Y-%m-%d %H:%M:%S')}`\n"
			)
			f.write(
				f"**Total Duration:** `{report_data.total_duration_seconds} seconds`\n\n"
			)

			# Aggregate Statistics
			f.write("## 📈 Aggregate Statistics\n\n")
			f.write(f"- **Total Tokens Used:** `{report_data.total_tokens_used:,}`\n")
			f.write(f"- **Total Tool Calls:** `{report_data.total_tool_calls}`\n")
			f.write(
				f"- **Total Tool Executions:** `{report_data.total_tool_executions}`\n"
			)
			f.write(f"- **Total Messages:** `{report_data.total_messages}`\n")
			f.write(
				f"- **Models Used:** `{', '.join(report_data.models_used) if report_data.models_used else 'None'}`\n"
			)
			f.write(f"- **Number of Nodes:** `{len(report_data.node_records)}`\n\n")

			f.write(f"--- \n\n")

			# Memory Statistics (if memory features are detected)
			if self._has_memory_features():
				memory_stats = self._extract_memory_stats()
				f.write("## 🧠 Memory Statistics\n\n")
				f.write(
					f"- **Total Messages:** `{memory_stats.get('total_messages', 0)}`\n"
				)
				f.write(
					f"- **Memory Efficiency:** `{memory_stats.get('memory_efficiency', 0):.1%}`\n"
				)
				f.write(
					f"- **Average Importance:** `{memory_stats.get('average_importance', 0):.2f}`\n"
				)
				f.write(
					f"- **System Messages:** `{memory_stats.get('system_messages', 0)}`\n"
				)
				f.write(
					f"- **Human Messages:** `{memory_stats.get('human_messages', 0)}`\n"
				)
				f.write(f"- **AI Messages:** `{memory_stats.get('ai_messages', 0)}`\n")
				f.write(
					f"- **Interaction Count:** `{memory_stats.get('interaction_count', 0)}`\n"
				)

				config = memory_stats.get("config", {})
				if config:
					f.write(
						f"- **Memory Strategy:** `{config.get('short_term_strategy', 'N/A')}`\n"
					)
					f.write(
						f"- **Max Messages:** `{config.get('max_short_term_messages', 'N/A')}`\n"
					)
					f.write(
						f"- **Context Window Buffer:** `{config.get('context_window_buffer', 'N/A')}`\n"
					)

				operations = memory_stats.get("operations", [])
				if operations:
					f.write(f"- **Memory Operations:** `{len(operations)}`\n")
					f.write(f"  - Operations: `{', '.join(operations)}`\n")

				f.write("\n")
				f.write(f"--- \n\n")

			f.write("## 📝 Execution Summary\n\n")
			f.write(
				"| Node Name           | Duration (s) | Tokens | Tools | New Messages |\n"
			)
			f.write(
				"|---------------------|--------------|--------|-------|---------------|\n"
			)
			for node_name in all_nodes:
				node_category_duration = 0
				node_category_tokens = 0
				node_category_tools = 0
				node_category_messages = 0
				logger.debug(
					f"Node name is: {node_name}, list to search in is: {list(self._records.keys())}"
				)
				if self._node_was_visited(node_name):
					records: List[NodeExecutionRecord] = self.categorized_records[
						node_name
					]
					for record in records:
						tools_count = len(record.tool_calls)
						tokens = (
							record.token_usage.total_tokens if record.token_usage else 0
						)
						node_category_duration += record.duration_seconds
						node_category_tokens += tokens
						node_category_tools += tools_count
						node_category_messages += node_category_messages

						f.write(
							f"| `{record.node_name_detailed}` | {record.duration_seconds:<12.4f} | {tokens:<6} | {tools_count:<5} | {record.new_messages_count:<13} |\n"
						)
					f.write(
						f"| **Total:{node_name}** | {node_category_duration:<10.4f} | {node_category_tokens:<4} | {node_category_tools:<3} | {node_category_messages:<11} |\n"
					)
				else:
					f.write(
						f"| `{node_name}` | not visited | {'<n/a>':<6} | {'<n/a>':<5} | {'<n/a>':<13} |\n"
					)

			f.write("\n\n")

			f.write("## 🔍 Node Details\n\n")
			for i, record in enumerate(report_data.node_records):
				f.write(f"--- \n\n")
				f.write(f"### {i + 1}. Node: `{record.node_name}`\n\n")
				if record.description:
					f.write(f"**Description:**\n```\n{record.description}\n```\n\n")
				f.write(
					f"- **Timestamp:** `{record.start_time.strftime('%H:%M:%S.%f')[:-3]}`\n"
				)
				f.write(f"- **Duration:** `{record.duration_seconds} seconds`\n")
				f.write(
					f"- **Messages Before/After:** `{record.total_messages_before}` → `{record.total_messages_after}` (➕ {record.new_messages_count})\n"
				)
				f.write(f"- **State Keys:** `{', '.join(record.state_keys)}`\n")

				if record.model_metadata:
					f.write(f"\n**🤖 Model Information:**\n")
					f.write(f"- **Model Name:** `{record.model_metadata.model_name}`\n")
					if record.model_metadata.finish_reason:
						f.write(
							f"- **Finish Reason:** `{record.model_metadata.finish_reason}`\n"
						)
					if record.model_metadata.system_fingerprint:
						f.write(
							f"- **System Fingerprint:** `{record.model_metadata.system_fingerprint}`\n"
						)

				if record.token_usage:
					f.write(f"\n**📊 Token Usage:**\n")
					f.write(
						f"- **Input Tokens:** `{record.token_usage.input_tokens:,}`\n"
					)
					f.write(
						f"- **Output Tokens:** `{record.token_usage.output_tokens:,}`\n"
					)
					f.write(
						f"- **Total Tokens:** `{record.token_usage.total_tokens:,}`\n"
					)
					if record.token_usage.cache_read_tokens > 0:
						f.write(
							f"- **Cache Read Tokens:** `{record.token_usage.cache_read_tokens:,}`\n"
						)
					if record.token_usage.reasoning_tokens > 0:
						f.write(
							f"- **Reasoning Tokens:** `{record.token_usage.reasoning_tokens:,}`\n"
						)

				if record.final_response:
					f.write(
						f"\n**📥 Model Final Response:**\n```text\n{record.final_response}\n```\n"
					)

				if record.tool_calls:
					f.write(f"\n**🛠️ Tool Calls ({len(record.tool_calls)}):**\n")
					for idx, tc in enumerate(record.tool_calls, 1):
						f.write(f"{idx}. **Tool:** `{tc.tool_name}`\n")
						if tc.tool_call_id:
							f.write(f"   - **Call ID:** `{tc.tool_call_id}`\n")
						f.write(f"   - **Arguments:** `{tc.tool_args}`\n")
				if record.tool_executions:
					f.write(
						f"\n**✅ Tool Executions ({len(record.tool_executions)}):**\n"
					)
					for idx, te in enumerate(record.tool_executions, 1):
						f.write(f"{idx}. **Tool:** `{te.tool_name}`\n")
						f.write(f"   - **Status:** `{te.tool_status}`\n")
						f.write(f"   - **Call ID:** `{te.tool_call_id}`\n")
						f.write(f"   - **Response:** `{te.tool_response}`\n")

				if record.interleaved_thinking:
					f.write(
						f"\n**🧠 Thinking Process ({len(record.interleaved_thinking)} steps):**\n\n"
					)
					for idx, thinking_step in enumerate(record.interleaved_thinking):
						# Clean up the thinking step
						cleaned = thinking_step.strip()
						f.write(f"---\n\n {idx}){cleaned}\n\n")

				if record.messages_added:
					f.write(
						f"\n **FULL CONVERSATION HISTORY FOR {record.node_name}:**\n"
					)
					f.write(
						f"\n**💬 Messages Added ({len(record.messages_added)}):**\n"
					)
					for idx, msg in enumerate(record.messages_added, 1):
						f.write(f"{idx}. **{msg.message_type}**")
						if msg.message_id:
							f.write(f" (ID: `{msg.message_id[:20]}...`)")
						f.write(f"\n")
						if msg.role:
							f.write(f"   - **Role:** `{msg.role}`\n")
						if msg.has_tool_calls:
							f.write(f"   - **Has Tool Calls:** ✅\n")
						if msg.tool_call_id:
							f.write(f"   - **Tool Call ID:** `{msg.tool_call_id}`\n")
						f.write(
							f"   - **Content:** `{msg.content[:200]}{'...' if len(msg.content) > 200 else ''}`\n"
						)
				if record.state_diff:
					f.write(f"\n**🔄 State Changes:**\n")
					f.write("```json\n")
					import json

					f.write(json.dumps(record.state_diff, indent=2))
					f.write("\n```\n\n")

			f.write(f"--- \n\n")
			f.write("## ✅ Final State Summary\n\n")
			if self._final_state:
				# Get state keys - handle Pydantic model
				if hasattr(self._final_state, "model_fields"):
					state_keys = list(self._final_state.model_fields.keys())
					f.write(f"**State Keys:** `{', '.join(state_keys)}`\n\n")
					for key in state_keys:
						value = getattr(self._final_state, key, None)
						f.write(f"- **{key}:** {(value)}\n")
				else:
					state_keys = list(self._final_state.keys())
					f.write(f"**State Keys:** `{', '.join(state_keys)}`\n\n")
					for key in state_keys:
						value = self._final_state.get(key)
						f.write(f"- **{key}:** {(value)}\n")

				# Show summary of final state

		print(f"✅ Introspection report saved to '{dir_to_write}'")<|MERGE_RESOLUTION|>--- conflicted
+++ resolved
@@ -38,7 +38,6 @@
 			f"ALL NODES ARE: {all_nodes}, recorded nodes are: {list(self._records.keys())}"
 		)
 		self.categorized_records = {key: [] for key in all_nodes}
-<<<<<<< HEAD
 		for record_key in list(self._records.keys()):
 			cleaned_record_value = self._records[record_key]
 			
@@ -115,16 +114,7 @@
 
 		return memory_info
 
-	def generate_report(self, all_nodes: List[str]):
-=======
-		for record in list(self._records.keys()):
-			cleaned_record_value = self._records[record]
-			cleaned_record_key = record.rsplit("_", 1)[0]
-			self.categorized_records[cleaned_record_key].append(cleaned_record_value)
-		return self.categorized_records
-
 	def generate_report(self, all_nodes: List[str], dir_to_write: str):
->>>>>>> b6fce19d
 		"""Generates a human-readable Markdown report of the entire graph execution."""
 		# Initialization procedures
 		self._create_categorized_nodes(all_nodes=all_nodes)
