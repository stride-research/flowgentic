[project]
name = "flowgentic"
version = "0.1.0"
description = "A library to enable running agentic frameworks on HPC environments."
readme = "README.md"
authors = [
    { name = "Aymen Alsaadi", email = "aymen.alsaadi@rutgers.edu" },
    { name = "Yousef Amirghofran", email = "yamirghofran.ieu2023@student.ie.edu" },
    { name = "Javier Dominguez", email = "jdominguez.ieu2023@student.ie.edu"},
    { name = "Matteo Turilli", email = "mturilli@faculty.ie.edu"}
]
requires-python = ">=3.9"
dependencies = [
    "langgraph>=0.6.6",
    "radical.asyncflow @ git+https://github.com/radical-cybertools/radical.asyncflow.git@main",
    "langchain-openai",
    "langchain-core",
    "langchain-community",
    "radical-asyncflow",
<<<<<<< HEAD
    "python-dotenv",
    "academy-py" 
=======
    "pydantic>=2.0.0",
>>>>>>> 3be7e9be
]

[project.optional-dependencies]
dev = [
    "ruff>=0.12.11",
    "pre-commit"
]

[project.scripts]
flowgentic = "flowgentic:main"

[build-system]
requires = ["setuptools>=61.0", "wheel"]
build-backend = "setuptools.build_meta"

[tool.setuptools.packages.find]
where = ["src"]

[tool.uv.sources]
academy-py = { git = "https://github.com/proxystore/academy" }
radical-asyncflow = { git = "https://github.com/radical-cybertools/radical.asyncflow.git" }

<<<<<<< HEAD
[tool.ruff]
line-length = 88
include = ["./src/*", ]

[tool.ruff.format]
indent-style = "tab"
quote-style = "double"
docstring-code-format = true

[tool.ruff.lint]
select = [
      "N",
      "ANN",
      "TID",
      "E",
      "C4",
      "G",
      "FAST001",
      "FAST002",
      "FAST003",
      "ASYNC100",
      "S101",
      "S105",
      "S106",
      "S107",
      "S310",
      "S311",
      "I", # isort
]

[tool.ruff.lint.pydocstyle]
convention = "google"
=======
[dependency-groups]
dev = [
    "pydantic>=2.11.7",
]
>>>>>>> 3be7e9be
<|MERGE_RESOLUTION|>--- conflicted
+++ resolved
@@ -17,12 +17,10 @@
     "langchain-core",
     "langchain-community",
     "radical-asyncflow",
-<<<<<<< HEAD
     "python-dotenv",
-    "academy-py" 
-=======
+    "academy-py",
     "pydantic>=2.0.0",
->>>>>>> 3be7e9be
+
 ]
 
 [project.optional-dependencies]
@@ -45,7 +43,6 @@
 academy-py = { git = "https://github.com/proxystore/academy" }
 radical-asyncflow = { git = "https://github.com/radical-cybertools/radical.asyncflow.git" }
 
-<<<<<<< HEAD
 [tool.ruff]
 line-length = 88
 include = ["./src/*", ]
@@ -78,9 +75,3 @@
 
 [tool.ruff.lint.pydocstyle]
 convention = "google"
-=======
-[dependency-groups]
-dev = [
-    "pydantic>=2.11.7",
-]
->>>>>>> 3be7e9be
