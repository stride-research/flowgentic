[project]
name = "flowgentic"
version = "0.1.0"
description = "A library to enable running agentic frameworks on HPC environments."
readme = "README.md"
authors = [
    { name = "Yousef Amirghofran", email = "yamirghofran.ieu2023@student.ie.edu" },
    { name = "Javier Dominguez", email = "jdominguez.ieu2023@student.ie.edu"},
    { name = "Matteo Turilli", email = "mturilli@faculty.ie.edu"}
]
requires-python = ">=3.9"
dependencies = [
    "langgraph>=0.6.6",
    "radical.asyncflow @ git+https://github.com/radical-cybertools/radical.asyncflow.git@main",
    "langchain-openai",
    "langchain-ollama",
    "langchain-core",
    "langchain-community",
    "radical-asyncflow",
    "python-dotenv",
    "academy-py",
    "pydantic>=2.0.0",
<<<<<<< HEAD
    "python-json-logger>=2.0.0",

=======
>>>>>>> 51369697
]

[project.optional-dependencies]
dev = [
    "ruff>=0.12.11",
    "pre-commit",
<<<<<<< HEAD
    "mkdocs-material",
    "mkdocstrings[python]",
    "pymdown-extensions",
    "mkdocs_gen_files",
    "mkdocs-literate-nav",
    "mkdocs-section-index"
=======
    "pytest>=7.0.0",
    "pytest-asyncio>=0.21.0"
>>>>>>> 51369697
]

[project.scripts]
flowgentic = "flowgentic:main"

[build-system]
requires = ["setuptools>=61.0", "wheel"]
build-backend = "setuptools.build_meta"

[tool.setuptools.packages.find]
where = ["src"]

[tool.uv.sources]
academy-py = { git = "https://github.com/proxystore/academy" }
radical-asyncflow = { git = "https://github.com/radical-cybertools/radical.asyncflow.git" }

[tool.ruff]
line-length = 88
include = ["./src/*", ]

[tool.ruff.format]
indent-style = "tab"
quote-style = "double"
docstring-code-format = true

[tool.ruff.lint]
select = [
      "N",
      "ANN",
      "TID",
      "E",
      "C4",
      "G",
      "FAST001",
      "FAST002",
      "FAST003",
      "ASYNC100",
      "S101",
      "S105",
      "S106",
      "S107",
      "S310",
      "S311",
      "I", # isort
]

[tool.ruff.lint.pydocstyle]
convention = "google"

[dependency-groups]
dev = [
    "pytest>=8.4.2",
    "pytest-asyncio>=1.2.0",
]
<|MERGE_RESOLUTION|>--- conflicted
+++ resolved
@@ -20,28 +20,22 @@
     "python-dotenv",
     "academy-py",
     "pydantic>=2.0.0",
-<<<<<<< HEAD
     "python-json-logger>=2.0.0",
 
-=======
->>>>>>> 51369697
 ]
 
 [project.optional-dependencies]
 dev = [
     "ruff>=0.12.11",
     "pre-commit",
-<<<<<<< HEAD
     "mkdocs-material",
     "mkdocstrings[python]",
     "pymdown-extensions",
     "mkdocs_gen_files",
     "mkdocs-literate-nav",
-    "mkdocs-section-index"
-=======
+    "mkdocs-section-index",
     "pytest>=7.0.0",
     "pytest-asyncio>=0.21.0"
->>>>>>> 51369697
 ]
 
 [project.scripts]
